"""
Functions for testing the pipeline and modules.
"""

from __future__ import absolute_import

import os
import math
import shutil

import h5py
import numpy as np

from scipy.ndimage import shift
from astropy.io import fits
from six.moves import range


def create_config(filename):
    """
    Create a configuration file.

    Parameters
    ----------
    filename : str
        Configuration filename.

    Returns
    -------
    NoneType
        None
    """

    file_obj = open(filename, 'w')

    file_obj.write('[header]\n\n')
    file_obj.write('INSTRUMENT: INSTRUME\n')
    file_obj.write('NFRAMES: NAXIS3\n')
    file_obj.write('EXP_NO: ESO DET EXP NO\n')
    file_obj.write('NDIT: ESO DET NDIT\n')
    file_obj.write('PARANG_START: ESO ADA POSANG\n')
    file_obj.write('PARANG_END: ESO ADA POSANG END\n')
    file_obj.write('DITHER_X: ESO SEQ CUMOFFSETX\n')
    file_obj.write('DITHER_Y: ESO SEQ CUMOFFSETY\n')
    file_obj.write('DIT: None\n')
    file_obj.write('LATITUDE: None\n')
    file_obj.write('LONGITUDE: None\n')
    file_obj.write('PUPIL: None\n')
    file_obj.write('DATE: None\n')
    file_obj.write('RA: None\n')
    file_obj.write('DEC: None\n\n')
    file_obj.write('[settings]\n\n')
    file_obj.write('PIXSCALE: 0.027\n')
<<<<<<< HEAD
    file_obj.write('MEMORY: 10\n')
=======
    file_obj.write('MEMORY: 39\n')
>>>>>>> 67ee7c1c
    file_obj.write('CPU: 1\n')

    file_obj.close()

def create_random(path,
                  ndit=10,
                  parang=np.arange(1., 11., 1.)):
    """
    Create a stack of images with Gaussian distributed pixel values.

    Parameters
    ----------
    path : str
        Working folder.
    ndit : int
        Number of images.
    parang : numpy.ndarray
        Parallactic angles.

    Returns
    -------
    NoneType
        None
    """

    if not os.path.exists(path):
        os.makedirs(path)

    file_in = path + "/PynPoint_database.hdf5"

    np.random.seed(1)
    images = np.random.normal(loc=0, scale=2e-4, size=(ndit, 100, 100))

    h5f = h5py.File(file_in, "w")
    dset = h5f.create_dataset("images", data=images)
    dset.attrs['PIXSCALE'] = 0.01
    if parang is not None:
        h5f.create_dataset("header_images/PARANG", data=parang)
    h5f.close()

def create_fits(path,
                filename,
                image,
                ndit,
                exp_no=0,
                parang=np.array([0., 0.]),
                x0=0.,
                y0=0.):
    """
    Create a FITS file with images and header information.

    Parameters
    ----------
    path : str
        Working folder.
    filename : str
        FITS filename.
    image : numpy.ndarray
        Images.
    ndit : int
        Number of integrations.
    exp_no : int
        Exposure number.
    parang : list(float, float)
        Start and end parallactic angle.
    x0 : float
        Horizontal dither position.
    y0 : float
        Vertical dither position.

    Returns
    -------
    NoneType
        None
    """

    if not os.path.exists(path):
        os.makedirs(path)

    hdu = fits.PrimaryHDU()
    header = hdu.header
    header['INSTRUME'] = 'IMAGER'
    header['HIERARCH ESO DET EXP NO'] = 1.
    header['HIERARCH ESO DET NDIT'] = ndit
    header['HIERARCH ESO DET EXP NO'] = exp_no
    header['HIERARCH ESO ADA POSANG'] = parang[0]
    header['HIERARCH ESO ADA POSANG END'] = parang[1]
    header['HIERARCH ESO SEQ CUMOFFSETX'] = x0
    header['HIERARCH ESO SEQ CUMOFFSETY'] = y0
    hdu.data = image
    hdu.writeto(os.path.join(path, filename))

def create_fake(path,
                ndit,
                nframes,
                exp_no,
                npix,
                fwhm,
                x0,
                y0,
                angles,
                sep,
                contrast):
    """
    Create ADI test data with a fake planet.

    Parameters
    ----------
    path : str
        Working folder.
    ndit : list(int, )
        Number of exposures.
    nframes : list(int, )
        Number of images.
    exp_no : list(int, )
        Exposure numbers.
    npix : tupe(int, int)
        Number of pixels in x and y direction.
    fwhm : float
        Full width at half maximum (pix) of the PSF.
    x0 : list(float, )
        Horizontal positions of the star.
    y0 : list(float, )
        Vertical positions of the star.
    angles : list(list(float, float), )
        Derotation angles (deg).
    sep : float
        Separation of the planet.
    contrast : float
        Brightness contrast of the planet.

    Returns
    -------
    NoneType
        None
    """

    if not os.path.exists(path):
        os.makedirs(path)

    parang = []
    for i, item in enumerate(angles):
        for j in range(ndit[i]):
            parang.append(item[0]+float(j)*(item[1]-item[0])/float(ndit[i]))

    if fwhm is not None or contrast is not None:
        sigma = fwhm / (2.*math.sqrt(2.*math.log(2.)))

    x = np.arange(0., npix[0], 1.)
    y = np.arange(0., npix[1], 1.)
    xx, yy = np.meshgrid(x, y)

    np.random.seed(1)

    count = 0
    for j, item in enumerate(nframes):
        image = np.zeros((item, npix[1], npix[0]))

        for i in range(ndit[j]):
            noise = np.random.normal(loc=0, scale=2e-4, size=(npix[1], npix[0]))
            image[i, 0:npix[1], 0:npix[0]] = noise

            if fwhm is not None:
                star = (1./(2.*np.pi*sigma**2))*np.exp(-((xx-x0[j])**2+(yy-y0[j])**2)/(2.*sigma**2))
                image[i, 0:npix[1], 0:npix[0]] += star

            if contrast is not None and sep is not None:
                planet = contrast*(1./(2.*np.pi*sigma**2))*np.exp(-((xx-x0[j])**2+(yy-y0[j])**2)/ \
                         (2.*sigma**2))
                x_shift = sep*math.cos(parang[count]*math.pi/180.)
                y_shift = sep*math.sin(parang[count]*math.pi/180.)
                planet = shift(planet, (x_shift, y_shift), order=5)
                image[i, 0:npix[1], 0:npix[0]] += planet

            count += 1

        create_fits(path, 'image'+str(j+1).zfill(2)+'.fits', image, ndit[j], exp_no[j],
                    angles[j], x0[j]-npix[0]/2., y0[j]-npix[1]/2.)

def create_star_data(path,
                     npix_x=100,
                     npix_y=100,
                     x0=[50., 50., 50., 50.],
                     y0=[50., 50., 50., 50.],
                     parang_start=[0., 5., 10., 15.],
                     parang_end=[5., 10., 15., 20.],
                     exp_no=[1, 2, 3, 4],
                     ndit=10,
                     nframes=10,
                     noise=True):
    """
    Create data with a stellar PSF and Gaussian noise.

    Parameters
    ----------
    path : str
        Working folder.
    npix_x : int
        Number of pixels in horizontal direction.
    npix_y : int
        Number of pixels in vertical direction.
    x0 : list(float, )
        Positions of the PSF in horizontal direction.
    y0 : list(float, )
        Positions of the PSF in vertical direction.
    parang_start : list(float, )
        Start values of the parallactic angle (deg).
    parang_end : list(float, )
        End values of the parallactic angle (deg).
    exp_no : list(int, )
        Exposure numbers.
    ndit : int
        Number of exposures.
    nframes : int
        Number of frames.
    noise : bool
        Adding noise to the images.

    Returns
    -------
    NoneType
        None
    """

    fwhm = 3.

    if not os.path.exists(path):
        os.makedirs(path)

    np.random.seed(1)

    for j, item in enumerate(exp_no):
        sigma = fwhm / (2. * math.sqrt(2.*math.log(2.)))

        x = y = np.arange(0., npix_x, 1.)
        xx, yy = np.meshgrid(x, y)

        image = np.zeros((nframes, npix_x, npix_y))

        for i in range(nframes):
            image[i, ] = (1./(2.*np.pi*sigma**2))*np.exp(-((xx-x0[j])**2+(yy-y0[j])**2)/ \
                         (2.*sigma**2))
            if noise:
                image[i, ] += np.random.normal(loc=0, scale=2e-4, size=(npix_x, npix_x))

        hdu = fits.PrimaryHDU()
        header = hdu.header
        header['INSTRUME'] = 'IMAGER'
        header['HIERARCH ESO DET EXP NO'] = item
        header['HIERARCH ESO DET NDIT'] = ndit
        header['HIERARCH ESO ADA POSANG'] = parang_start[j]
        header['HIERARCH ESO ADA POSANG END'] = parang_end[j]
        header['HIERARCH ESO SEQ CUMOFFSETX'] = "None"
        header['HIERARCH ESO SEQ CUMOFFSETY'] = "None"
        hdu.data = image
        hdu.writeto(os.path.join(path, 'image'+str(j+1).zfill(2)+'.fits'))

def create_waffle_data(path,
                       npix,
                       x_spot,
                       y_spot):
    """
    Create data with satellite spots and Gaussian noise.

    Parameters
    ----------
    path : str
        Working folder.
    npix : int
        Number of pixels in both dimensions.
    x_spot : list(float, )
        Pixel positions in horizontal direction of the satellite spots.
    y_spot : list(float, )
        Pixel positions in vertical direction of the satellite spots.

    Returns
    -------
    NoneType
        None
    """

    if not os.path.exists(path):
        os.makedirs(path)

    fwhm = 3

    sigma = fwhm / (2. * math.sqrt(2.*math.log(2.)))

    x = y = np.arange(0., npix, 1.)
    xx, yy = np.meshgrid(x, y)

    image = np.zeros((npix, npix))

    for j, _ in enumerate(x_spot):
        star = (1./(2.*np.pi*sigma**2))*np.exp(-((xx-x_spot[j])**2+(yy-y_spot[j])**2)/ \
               (2.*sigma**2))
        image += star

    hdu = fits.PrimaryHDU()
    header = hdu.header
    header['INSTRUME'] = 'IMAGER'
    header['HIERARCH ESO DET EXP NO'] = "None"
    header['HIERARCH ESO DET NDIT'] = "none"
    header['HIERARCH ESO ADA POSANG'] = "None"
    header['HIERARCH ESO ADA POSANG END'] = "None"
    header['HIERARCH ESO SEQ CUMOFFSETX'] = "None"
    header['HIERARCH ESO SEQ CUMOFFSETY'] = "None"
    hdu.data = image
    hdu.writeto(os.path.join(path, 'image01.fits'))

def remove_test_data(path,
                     folders=None,
                     files=None):
    """
    Function to remove data created by the test cases.

    Parameters
    ----------
    path : str
        Working folder.
    folders : list(str, )
        Folders to remove.
    files : list(str, )
        Files to removes.

    Returns
    -------
    NoneType
        None
    """

    os.remove(path+'PynPoint_database.hdf5')
    os.remove(path+'PynPoint_config.ini')

    if folders is not None:
        for item in folders:
            shutil.rmtree(path+item)

    if files is not None:
        for item in files:
            os.remove(path+item)<|MERGE_RESOLUTION|>--- conflicted
+++ resolved
@@ -51,11 +51,7 @@
     file_obj.write('DEC: None\n\n')
     file_obj.write('[settings]\n\n')
     file_obj.write('PIXSCALE: 0.027\n')
-<<<<<<< HEAD
-    file_obj.write('MEMORY: 10\n')
-=======
     file_obj.write('MEMORY: 39\n')
->>>>>>> 67ee7c1c
     file_obj.write('CPU: 1\n')
 
     file_obj.close()
