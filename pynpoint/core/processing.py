"""
Interfaces for pipeline modules.
"""

import os
import sys
import warnings

from abc import ABCMeta, abstractmethod

import numpy as np

from pynpoint.core.dataio import ConfigPort, InputPort, OutputPort
from pynpoint.util.multistack import StackProcessingCapsule
from pynpoint.util.multiline import LineProcessingCapsule
from pynpoint.util.multiproc import apply_function


class PypelineModule(metaclass=ABCMeta):
    """
    Abstract interface for the PypelineModule:

        * Reading Module (:class:`pynpoint.core.processing.ReadingModule`)
        * Writing Module (:class:`pynpoint.core.processing.WritingModule`)
        * Processing Module (:class:`pynpoint.core.processing.ProcessingModule`)

    Each PypelineModule has a name as a unique identifier in the Pypeline and requires the
    *connect_database* and *run* methods.
    """

    def __init__(self,
                 name_in):
        """
        Abstract constructor of a PypelineModule. Needs a name as identifier.

        Parameters
        ----------
        name_in : str
            The name of the PypelineModule.

        Returns
        -------
        NoneType
            None
        """

        assert isinstance(name_in, str), "Name of the PypelineModule needs to be a string."

        self._m_name = name_in
        self._m_data_base = None
        self._m_config_port = ConfigPort("config")

    @property
    def name(self):
        """
        Returns the name of the PypelineModule. This property makes sure that the internal module
        name can not be changed.

        Returns
        -------
        str
            The name of the PypelineModule.
        """

        return self._m_name

    @abstractmethod
    def connect_database(self,
                         data_base_in):
        """
        Abstract interface for the function *connect_database* which is needed to connect the Ports
        of a PypelineModule with the DataStorage.

        Parameters
        ----------
        data_base_in : pynpoint.core.dataio.DataStorage
            The central database.
        """

    @abstractmethod
    def run(self):
        """
        Abstract interface for the run method of a PypelineModule which inheres the actual
        algorithm behind the module.
        """


class ReadingModule(PypelineModule, metaclass=ABCMeta):
    """
    The abstract class ReadingModule is an interface for processing steps in the Pypeline which
    have only read access to the central data storage. One can specify a directory on the hard
    drive where the input data for the module is located. If no input directory is given then
    default Pypeline input directory is used. Reading modules have a dictionary of output ports
    (self._m_out_ports) but no input ports.
    """

    def __init__(self,
                 name_in,
                 input_dir=None):
        """
        Abstract constructor of ReadingModule which needs the unique name identifier as input
        (more information: :class:`pynpoint.core.processing.PypelineModule`). An input directory
        can be specified for the location of the data or else the Pypeline default directory is
        used. This function is called in all *__init__()* functions inheriting from this class.

        Parameters
        ----------
        name_in : str
            The name of the ReadingModule.
        input_dir : str
            Directory where the input files are located.

        Returns
        -------
        NoneType
            None
        """

        super(ReadingModule, self).__init__(name_in)

        assert (os.path.isdir(str(input_dir)) or input_dir is None), 'Input directory for ' \
            'reading module does not exist - input requested: %s.' % input_dir

        self.m_input_location = input_dir
        self._m_output_ports = {}

    def add_output_port(self,
                        tag,
                        activation=True):
        """
        Function which creates an OutputPort for a ReadingModule and appends it to the internal
        OutputPort dictionary. This function should be used by classes inheriting from
        ReadingModule to make sure that only output ports with unique tags are added. The new
        port can be used as: ::

             port = self._m_output_ports[tag]

        or by using the returned Port.

        Parameters
        ----------
        tag : str
            Tag of the new output port.
        activation : bool
            Activation status of the Port after creation. Deactivated ports will not save their
            results until they are activated.

        Returns
        -------
        pynpoint.core.dataio.OutputPort
            The new OutputPort for the ReadingModule.
        """

        port = OutputPort(tag, activate_init=activation)

        if tag in self._m_output_ports:
            warnings.warn("Tag '%s' of ReadingModule '%s' is already used."
                          % (tag, self._m_name))

        if self._m_data_base is not None:
            port.set_database_connection(self._m_data_base)

        self._m_output_ports[tag] = port

        return port

    def connect_database(self,
                         data_base_in):
        """
        Function used by a ReadingModule to connect all ports in the internal input and output
        port dictionaries to the database. The function is called by Pypeline and connects the
        DataStorage object to all module ports.

        Parameters
        ----------
        data_base_in : pynpoint.core.dataio.DataStorage
            The central database.

        Returns
        -------
        NoneType
            None
        """

        for port in self._m_output_ports.values():
            port.set_database_connection(data_base_in)

        self._m_config_port.set_database_connection(data_base_in)

        self._m_data_base = data_base_in

    def get_all_output_tags(self):
        """
        Returns a list of all output tags to the ReadingModule.

        Returns
        -------
        list(str, )
            List of output tags.
        """

        return list(self._m_output_ports.keys())

    @abstractmethod
    def run(self):
        """
        Abstract interface for the run method of a ReadingModule which inheres the actual
        algorithm behind the module.
        """

class WritingModule(PypelineModule, metaclass=ABCMeta):
    """
    The abstract class WritingModule is an interface for processing steps in the pipeline which
    do not change the content of the internal DataStorage. They only have reading access to the
    central data base. WritingModules can be used to export data from the HDF5 database.
    WritingModules know the directory on the hard drive where the output of the module can be
    saved. If no output directory is given the default Pypeline output directory is used.
    WritingModules have a dictionary of input ports (self._m_input_ports) but no output ports.
    """

    def __init__(self,
                 name_in,
                 output_dir=None):
        """
        Abstract constructor of a WritingModule which needs the unique name identifier as input
        (more information: :class:`pynpoint.core.processing.PypelineModule`). In addition one can
        specify a output directory where the module will save its results. If no output directory is
        given the Pypeline default directory is used. This function is called in all *__init__()*
        functions inheriting from this class.

        Parameters
        ----------
        name_in : str
            The name of the WritingModule.
        output_dir : str
            Directory where the results will be saved.

        Returns
        -------
        NoneType
            None
        """

        super(WritingModule, self).__init__(name_in)

        assert (os.path.isdir(str(output_dir)) or output_dir is None), 'Output directory for ' \
            'writing module does not exist - input requested: %s.' % output_dir

        self.m_output_location = output_dir
        self._m_input_ports = {}

    def add_input_port(self,
                       tag):
        """
        Function which creates an InputPort for a WritingModule and appends it to the internal
        InputPort dictionary. This function should be used by classes inheriting from WritingModule
        to make sure that only input ports with unique tags are added. The new port can be used
        as: ::

             port = self._m_input_ports[tag]

        or by using the returned Port.

        Parameters
        ----------
        tag : str
            Tag of the new input port.

        Returns
        -------
        pynpoint.core.dataio.InputPort
            The new InputPort for the WritingModule.
        """

        port = InputPort(tag)

        if self._m_data_base is not None:
            port.set_database_connection(self._m_data_base)

        self._m_input_ports[tag] = port

        return port

    def connect_database(self,
                         data_base_in):
        """
        Function used by a WritingModule to connect all ports in the internal input and output
        port dictionaries to the database. The function is called by Pypeline and connects the
        DataStorage object to all module ports.

        Parameters
        ----------
        data_base_in : pynpoint.core.dataio.DataStorage
            The central database.

        Returns
        -------
        NoneType
            None
        """

        for port in self._m_input_ports.values():
            port.set_database_connection(data_base_in)

        self._m_config_port.set_database_connection(data_base_in)

        self._m_data_base = data_base_in

    def get_all_input_tags(self):
        """
        Returns a list of all input tags to the WritingModule.

        Returns
        -------
        list(str, )
            List of input tags.
        """

        return list(self._m_input_ports.keys())

    @abstractmethod
    def run(self):
        """
        Abstract interface for the run method of a WritingModule which inheres the actual
        algorithm behind the module.
        """


class ProcessingModule(PypelineModule, metaclass=ABCMeta):
    """
    The abstract class ProcessingModule is an interface for all processing steps in the pipeline
    which read, process, and store data. Hence processing modules have read and write access to the
    central database through a dictionary of output ports (self._m_output_ports) and a dictionary
    of input ports (self._m_input_ports).
    """

    def __init__(self,
                 name_in):
        """
        Abstract constructor of a ProcessingModule which needs the unique name identifier as input
        (more information: :class:`pynpoint.core.processing.PypelineModule`). Call this function in
        all __init__() functions inheriting from this class.

        Parameters
        ----------
        name_in : str
             The name of the ProcessingModule.
        """

        super(ProcessingModule, self).__init__(name_in)

        self._m_input_ports = {}
        self._m_output_ports = {}

    def add_input_port(self,
                       tag):
        """
        Function which creates an InputPort for a ProcessingModule and appends it to the internal
        InputPort dictionary. This function should be used by classes inheriting from
        ProcessingModule to make sure that only input ports with unique tags are added. The new
        port can be used as: ::

             port = self._m_input_ports[tag]

        or by using the returned Port.

        Parameters
        ----------
        tag : str
            Tag of the new input port.

        Returns
        -------
        pynpoint.core.dataio.InputPort
            The new InputPort for the ProcessingModule.
        """

        port = InputPort(tag)

        if self._m_data_base is not None:
            port.set_database_connection(self._m_data_base)

        self._m_input_ports[tag] = port

        return port

    def add_output_port(self,
                        tag,
                        activation=True):
        """
        Function which creates an OutputPort for a ProcessingModule and appends it to the internal
        OutputPort dictionary. This function should be used by classes inheriting from
        ProcessingModule to make sure that only output ports with unique tags are added. The new
        port can be used as: ::

             port = self._m_output_ports[tag]

        or by using the returned Port.

        Parameters
        ----------
        tag : str
            Tag of the new output port.
        activation : bool
            Activation status of the Port after creation. Deactivated ports will not save their
            results until they are activated.

        Returns
        -------
        pynpoint.core.dataio.OutputPort
            The new OutputPort for the ProcessingModule.
        """

        port = OutputPort(tag, activate_init=activation)

        if tag in self._m_output_ports:
            warnings.warn("Tag '%s' of ProcessingModule '%s' is already used."
                          % (tag, self._m_name))

        if self._m_data_base is not None:
            port.set_database_connection(self._m_data_base)

        self._m_output_ports[tag] = port

        return port

    def connect_database(self,
                         data_base_in):
        """
        Function used by a ProcessingModule to connect all ports in the internal input and output
        port dictionaries to the database. The function is called by Pypeline and connects the
        DataStorage object to all module ports.

        Parameters
        ----------
        data_base_in : pynpoint.core.dataio.DataStorage
            The central database.

        Returns
        -------
        NoneType
            None
        """

        for port in self._m_input_ports.values():
            port.set_database_connection(data_base_in)

        for port in self._m_output_ports.values():
            port.set_database_connection(data_base_in)

        self._m_config_port.set_database_connection(data_base_in)

        self._m_data_base = data_base_in

    def apply_function_in_time(self,
                               func,
                               image_in_port,
                               image_out_port,
                               func_args=None):
        """
        Applies a function to all pixel lines in time.

        Parameters
        ----------
        func : function
            The input function.
        image_in_port : pynpoint.core.dataio.InputPort
            Input port which is linked to the input data.
        image_out_port : pynpoint.core.dataio.OutputPort
            Output port which is linked to the results.
        func_args : tuple, None
            Additional arguments which are required by the input function. Not used if set to None.

        Returns
        -------
        NoneType
            None
        """

        cpu = self._m_config_port.get_attribute("CPU")

        init_line = image_in_port[:, 0, 0]

        im_shape = image_in_port.get_shape()

        size = apply_function(init_line, func, func_args).shape[0]

        image_out_port.set_all(data=np.zeros((size, im_shape[1], im_shape[2])),
                               data_dim=3,
                               keep_attributes=False)

        capsule = LineProcessingCapsule(image_in_port=image_in_port,
                                        image_out_port=image_out_port,
                                        num_proc=cpu,
                                        function=func,
                                        function_args=func_args,
                                        data_length=size)

        capsule.run()

    def apply_function_to_images(self,
                                 func,
                                 image_in_port,
                                 image_out_port,
                                 message,
                                 func_args=None):
        """
        Function which applies a function to all images of an input port. Stacks of images are
        processed in parallel if the CPU and MEMORY attribute are set in the central configuration.
        The number of images per process is equal to the value of MEMORY divided by the value of
        CPU. Note that the function *func* is not allowed to change the shape of the images if the
        input and output port have the same tag and ``MEMORY`` is not set to None.

        Parameters
        ----------
        func : function
            The function which is applied to all images. Its definitions should be similar to::

                def function(image_in,
                             parameter1,
                             parameter2,
                             parameter3)

        image_in_port : pynpoint.core.dataio.InputPort
            Input port which is linked to the input data.
        image_out_port : pynpoint.core.dataio.OutputPort
            Output port which is linked to the results.
        message : str
            Progress message that is printed.
        func_args : tuple
            Additional arguments that are required by the input function.

        Returns
        -------
        NoneType
            None
        """

        memory = self._m_config_port.get_attribute("MEMORY")
        cpu = self._m_config_port.get_attribute("CPU")

        nimages = image_in_port.get_shape()[0]

        sys.stdout.write(message + "\r")
        sys.stdout.flush()

        if memory == 0 or image_out_port.tag == image_in_port.tag:
            # load all images in the memory at once if the input and output tag are the
            # same or if the MEMORY attribute is set to None in the configuration file
            images = image_in_port.get_all()

            result = []

<<<<<<< HEAD
            for i in range(nimages):
                if func_args is None:
                    result.append(func(images[i, ]))
=======
            if func_args is None:
                for k in range(images.shape[0]):
                    result.append(func(images[k]))

            else:
                for k in range(images.shape[0]):
                    result.append(func(images[k], * func_args))
>>>>>>> 487a6b04

                else:
                    result.append(func(images[i, ], * func_args))

            result = np.asarray(result)

            if image_out_port.tag == image_in_port.tag:

                if images.shape[-2] != result.shape[-2] or images.shape[-1] != result.shape[-1]:

                    raise ValueError("Input and output port have the same tag while the input "
                                     "function is changing the image shape. This is only possible "
                                     "with MEMORY=None.")

            image_out_port.set_all(result, keep_attributes=True)

        elif cpu == 1:
            # process images one-by-one with a single process if CPU is set to 1
            image_out_port.del_all_attributes()
            image_out_port.del_all_data()

            for i in range(nimages):
                if func_args is None:
                    result = func(image_in_port[i, ])
                else:
                    result = func(image_in_port[i, ], * func_args)

                if result.ndim == 1:
                    image_out_port.append(result, data_dim=2)
                elif result.ndim == 2:
                    image_out_port.append(result, data_dim=3)

        else:
            # process images in parallel in stacks of MEMORY/CPU images
            image_out_port.del_all_attributes()
            image_out_port.del_all_data()

            result_shape = apply_function(image_in_port[0, :, :], func, func_args).shape

            out_shape = [nimages]
            for item in result_shape:
                out_shape.append(item)

            image_out_port.set_all(data=np.zeros(out_shape),
                                   data_dim=len(result_shape)+1,
                                   keep_attributes=False)

            capsule = StackProcessingCapsule(image_in_port=image_in_port,
                                             image_out_port=image_out_port,
                                             num_proc=cpu,
                                             function=func,
                                             function_args=func_args,
                                             stack_size=int(memory/cpu),
                                             result_shape=result_shape)

            capsule.run()

        sys.stdout.write(message+" [DONE]\n")
        sys.stdout.flush()

    def get_all_input_tags(self):
        """
        Returns a list of all input tags to the ProcessingModule.

        Returns
        -------
        list(str, )
            List of input tags.
        """

        return list(self._m_input_ports.keys())

    def get_all_output_tags(self):
        """
        Returns a list of all output tags to the ProcessingModule.

        Returns
        -------
        list(str, )
            List of output tags.
        """

        return list(self._m_output_ports.keys())

    @abstractmethod
    def run(self):
        """
        Abstract interface for the run method of a
        :class:`pynpoint.core.processing.ProcessingModule` which inheres the actual
        algorithm behind the module.
        """<|MERGE_RESOLUTION|>--- conflicted
+++ resolved
@@ -551,19 +551,9 @@
 
             result = []
 
-<<<<<<< HEAD
             for i in range(nimages):
                 if func_args is None:
                     result.append(func(images[i, ]))
-=======
-            if func_args is None:
-                for k in range(images.shape[0]):
-                    result.append(func(images[k]))
-
-            else:
-                for k in range(images.shape[0]):
-                    result.append(func(images[k], * func_args))
->>>>>>> 487a6b04
 
                 else:
                     result.append(func(images[i, ], * func_args))
